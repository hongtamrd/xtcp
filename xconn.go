package xtcp

import (
	"bytes"
	"errors"
	"io"
	"net"
	"sync"
	"sync/atomic"
	"time"

	log "github.com/xfxdev/xlog"
)

const (
	connStateNormal int32 = iota
	connStateStopping
	connStateStopped
)

var (
	errSendToClosedConn = errors.New("send to closed conn")
	errSendListFull     = errors.New("send list full")

	bufferPool1K = &sync.Pool{
		New: func() interface{} {
			return make([]byte, 1<<10)
		},
	}
	bufferPool2K = &sync.Pool{
		New: func() interface{} {
			return make([]byte, 2<<10)
		},
	}
	bufferPool4K = &sync.Pool{
		New: func() interface{} {
			return make([]byte, 4<<10)
		},
	}
	bufferPoolBig = &sync.Pool{}
)

func getBufferFromPool(targetSize int) []byte {
	var buf []byte
	if targetSize <= 1<<10 {
		buf = bufferPool1K.Get().([]byte)
	} else if targetSize <= 2<<10 {
		buf = bufferPool2K.Get().([]byte)
	} else if targetSize <= 4<<10 {
		buf = bufferPool4K.Get().([]byte)
	} else {
		itr := bufferPoolBig.Get()
		if itr != nil {
			buf = itr.([]byte)
		} else {
			buf = make([]byte, targetSize)
		}
	}
	buf = buf[:targetSize]
	return buf
}

func putBufferToPool(buf []byte) {
	cap := cap(buf)
	if cap <= 1<<10 {
		bufferPool1K.Put(buf)
	} else if cap <= 2<<10 {
		bufferPool2K.Put(buf)
	} else if cap <= 4<<10 {
		bufferPool4K.Put(buf)
	} else {
		bufferPoolBig.Put(buf)
	}
}

// A Conn represents the server side of an tcp connection.
type Conn struct {
	sync.Mutex
	Opts        *Options
	RawConn     net.Conn
	UserData    interface{}
	sendBufList chan []byte
	closed      chan struct{}
	state       int32
	wg          sync.WaitGroup
	once        sync.Once
	SendDropped uint32
	sendBytes   uint64
	recvBytes   uint64
	dropped     uint32
}

// NewConn return new conn.
func NewConn(opts *Options) *Conn {
	if opts.RecvBufSize <= 0 {
		log.Warnf("Invalid Opts.RecvBufSize : %v, use DefaultRecvBufSize instead", opts.RecvBufSize)
		opts.RecvBufSize = DefaultRecvBufSize
	}
	if opts.SendBufListLen <= 0 {
		log.Warnf("Invalid Opts.SendBufListLen : %v, use DefaultRecvBufSize instead", opts.SendBufListLen)
		opts.SendBufListLen = DefaultSendBufListLen
	}
	c := &Conn{
		Opts:        opts,
		sendBufList: make(chan []byte, opts.SendBufListLen),
		closed:      make(chan struct{}),
		state:       connStateNormal,
	}

	return c
}

func (c *Conn) String() string {
	return c.RawConn.LocalAddr().String() + " -> " + c.RawConn.RemoteAddr().String()
}

// SendBytes return the total send bytes.
func (c *Conn) SendBytes() uint64 {
	return atomic.LoadUint64(&c.sendBytes)
}

// RecvBytes return the total receive bytes.
func (c *Conn) RecvBytes() uint64 {
	return atomic.LoadUint64(&c.recvBytes)
}

// DroppedPacket return the total dropped packet.
func (c *Conn) DroppedPacket() uint32 {
	return atomic.LoadUint32(&c.dropped)
}

// Stop stops the conn.
func (c *Conn) Stop(mode StopMode) {
	c.once.Do(func() {
		if mode == StopImmediately {
			atomic.StoreInt32(&c.state, connStateStopped)
			c.RawConn.Close()
			//close(c.sendBufList) // leave channel open, because other goroutine maybe use it in Send.
			close(c.closed)
		} else {
			atomic.StoreInt32(&c.state, connStateStopping)
			// c.RawConn.Close() 	// will close in sendLoop
			// close(c.sendBufList)
			close(c.closed)
			if mode == StopGracefullyAndWait {
				c.wg.Wait()
			}
		}
	})
}

// IsStoped return true if Conn is stopped, otherwise return false.
func (c *Conn) IsStoped() bool {
	return atomic.LoadInt32(&c.state) != connStateNormal
}

func (c *Conn) serve() {
	tcpConn := c.RawConn.(*net.TCPConn)
	tcpConn.SetNoDelay(c.Opts.NoDelay)
	tcpConn.SetKeepAlive(c.Opts.KeepAlive)
	if c.Opts.KeepAlivePeriod != 0 {
		tcpConn.SetKeepAlivePeriod(c.Opts.KeepAlivePeriod)
	}

	if c.Opts.AsyncWrite {
		c.wg.Add(2)
		go c.sendLoop()
	} else {
		c.wg.Add(1)
	}
	c.recvLoop()

	c.Opts.Handler.OnClose(c)
}

func (c *Conn) recvLoop() {
	var tempDelay time.Duration
	tempBuf := make([]byte, c.Opts.RecvBufSize)
	recvBuf := bytes.NewBuffer(make([]byte, 0, c.Opts.RecvBufSize))
	maxDelay := 1 * time.Second

	defer func() {
		log.Debug("XTCP - Conn recv loop exit : ", c.RawConn.RemoteAddr())
		c.wg.Done()
	}()

	for {
		if c.Opts.ReadDeadline != 0 {
			c.RawConn.SetReadDeadline(time.Now().Add(c.Opts.ReadDeadline))
		}

		n, err := c.RawConn.Read(tempBuf)
		if err != nil {
			if nerr, ok := err.(net.Error); ok {
				if nerr.Timeout() {
					// timeout
				} else if nerr.Temporary() {
					if tempDelay == 0 {
						tempDelay = 5 * time.Millisecond
					} else {
						tempDelay *= 2
					}
					if tempDelay > maxDelay {
						tempDelay = maxDelay
					}
					log.Errorf("XTCP - Conn[%v] recv error : %v; retrying in %v", c.RawConn.RemoteAddr(), err, tempDelay)
					time.Sleep(tempDelay)
					continue
				}
			}

			if !c.IsStoped() {
				if err != io.EOF {
					log.Errorf("XTCP - Conn[%v] recv error : %v", c.RawConn.RemoteAddr(), err)
				}
				c.Stop(StopImmediately)
			}

			return
		}

		recvBuf.Write(tempBuf[:n])
		atomic.AddUint64(&c.recvBytes, uint64(n))
		tempDelay = 0

		for recvBuf.Len() > 0 {
			p, pl, err := c.Opts.Protocol.Unpack(recvBuf.Bytes())
			if err != nil {
				c.Opts.Handler.OnUnpackErr(c, recvBuf.Bytes(), err)
			}

			if pl > 0 {
				_ = recvBuf.Next(pl)
			}

			if p != nil {
				c.Opts.Handler.OnRecv(c, p)
			} else {
				break
			}
		}
	}
}

func (c *Conn) sendBuf(buf []byte) (int, error) {
	sended := 0
	var tempDelay time.Duration
	maxDelay := 1 * time.Second
	for sended < len(buf) {
		if c.Opts.WriteDeadline != 0 {
			c.RawConn.SetWriteDeadline(time.Now().Add(c.Opts.WriteDeadline))
		}
		wn, err := c.RawConn.Write(buf[sended:])
		if wn > 0 {
			sended += wn
			atomic.AddUint64(&c.sendBytes, uint64(wn))
		}

		if err != nil {
			if nerr, ok := err.(net.Error); ok {
				if nerr.Timeout() {
					// timeout
				} else if nerr.Temporary() {
					if tempDelay == 0 {
						tempDelay = 5 * time.Millisecond
					} else {
						tempDelay *= 2
					}
					if tempDelay > maxDelay {
						tempDelay = maxDelay
					}
					log.Errorf("XTCP - Conn[%v] Send error: %v; retrying in %v", c.RawConn.RemoteAddr(), err, tempDelay)
					time.Sleep(tempDelay)
					continue
				}
			}

			if !c.IsStoped() {
				log.Errorf("XTCP - Conn[%v] Send error : %v", c.RawConn.RemoteAddr(), err)
				c.Stop(StopImmediately)
			}
			return sended, err
		}
		tempDelay = 0
	}
	return sended, nil
}

func (c *Conn) sendLoop() {
	defer func() {
		log.Debug("XTCP - Conn send loop exit : ", c.RawConn.RemoteAddr())
		c.wg.Done()
	}()
	for {
		if atomic.LoadInt32(&c.state) == connStateStopped {
			return
		}

		select {
		case buf, ok := <-c.sendBufList:
			if !ok {
				return
			}
			_, err := c.sendBuf(buf)
			if err != nil {
				return
			}
			putBufferToPool(buf)
		case <-c.closed:
			if atomic.LoadInt32(&c.state) == connStateStopping {
				if len(c.sendBufList) == 0 {
					atomic.SwapInt32(&c.state, connStateStopped)
					c.RawConn.Close()
					return
				}
			}
		}
	}
}

func (c *Conn) sendByteBuffer(buffer *bytes.Buffer) (int, error) {
	select {
	case c.sendBufList <- buffer:
		return buffer.Len(), nil
	default:
		putBufferToPool(buffer)
		atomic.AddUint32(&c.dropped, 1)
		return 0, errSendListFull
	}
}

// Send use for send data, can be call in any goroutines.
func (c *Conn) Send(buf []byte) (int, error) {
	if atomic.LoadInt32(&c.state) != connStateNormal {
		return 0, errSendToClosedConn
	}
	bufLen := len(buf)
	if bufLen <= 0 {
		return 0, nil
	}
<<<<<<< HEAD

	if c.Opts.AsyncWrite {
		buffer := getBufferFromPool(len(buf))
		copy(buffer, buf)
		select {
		case c.sendBufList <- buffer:
			return bufLen, nil
		default:
			atomic.AddUint32(&c.dropped, 1)
			return 0, errSendListFull
		}
	} else {
		c.Lock() // Ensure entirety of buf is written together
		n, err := c.sendBuf(buf)
		c.Unlock()
		return n, err
	}
=======
	buffer := getBufferFromPool(len(buf))
	_, err := buffer.Write(buf)
	if err != nil {
		putBufferToPool(buffer)
		return 0, err
	}
	return c.sendByteBuffer(buffer)
>>>>>>> a6411c2b
}

// SendPacket use for send packet, can be call in any goroutines.
func (c *Conn) SendPacket(p Packet) (int, error) {
	if atomic.LoadInt32(&c.state) != connStateNormal {
		return 0, errSendToClosedConn
	}

	needSize := c.Opts.Protocol.PackSize(p)
	if needSize <= 0 {
		return 0, nil
	}

	buffer := getBufferFromPool(needSize)
	_, err := c.Opts.Protocol.PackTo(p, buffer)
	if err != nil {
		putBufferToPool(buffer)
		return 0, err
	}
	return c.sendByteBuffer(buffer)
}

// DialAndServe connects to the addr and serve.
func (c *Conn) DialAndServe(addr string) error {
	rawConn, err := net.Dial("tcp", addr)
	if err != nil {
		return err
	}

	c.RawConn = rawConn

	c.Opts.Handler.OnConnect(c)

	c.serve()

	return nil
}<|MERGE_RESOLUTION|>--- conflicted
+++ resolved
@@ -338,7 +338,6 @@
 	if bufLen <= 0 {
 		return 0, nil
 	}
-<<<<<<< HEAD
 
 	if c.Opts.AsyncWrite {
 		buffer := getBufferFromPool(len(buf))
@@ -356,15 +355,6 @@
 		c.Unlock()
 		return n, err
 	}
-=======
-	buffer := getBufferFromPool(len(buf))
-	_, err := buffer.Write(buf)
-	if err != nil {
-		putBufferToPool(buffer)
-		return 0, err
-	}
-	return c.sendByteBuffer(buffer)
->>>>>>> a6411c2b
 }
 
 // SendPacket use for send packet, can be call in any goroutines.
